#  NanoVNASaver
#  A python program to view and export Touchstone data from a NanoVNA
#  Copyright (C) 2019.  Rune B. Broberg
#
#  This program is free software: you can redistribute it and/or modify
#  it under the terms of the GNU General Public License as published by
#  the Free Software Foundation, either version 3 of the License, or
#  (at your option) any later version.
#
#  This program is distributed in the hope that it will be useful,
#  but WITHOUT ANY WARRANTY; without even the implied warranty of
#  MERCHANTABILITY or FITNESS FOR A PARTICULAR PURPOSE.  See the
#  GNU General Public License for more details.
#
#  You should have received a copy of the GNU General Public License
#  along with this program.  If not, see <https://www.gnu.org/licenses/>.
import unittest

# Import targets to be tested
from NanoVNASaver.RFTools import Datapoint, \
    norm_to_impedance, impedance_to_norm, \
    reflection_coefficient, gamma_to_impedance, clamp_value, \
    parallel_to_serial, serial_to_parallel, \
    impedance_to_capacitance, impedance_to_inductance, \
    groupDelay
import math


class TestRFTools(unittest.TestCase):

    def test_norm_to_impedance(self):
        self.assertEqual(norm_to_impedance(50, 0), 0)
        self.assertEqual(norm_to_impedance(1), 50)
        self.assertEqual(norm_to_impedance(-1), -50)
        self.assertEqual(norm_to_impedance(1.5), 75)
        self.assertEqual(norm_to_impedance(1, 75), 75)
        self.assertEqual(norm_to_impedance(complex(0, 1)), complex(0, 50))
        self.assertEqual(norm_to_impedance(complex(1, 1)), complex(50, 50))
        self.assertEqual(norm_to_impedance(complex(0, -1)), complex(0, -50))
        self.assertAlmostEqual(
            norm_to_impedance(complex(3.33333, 3.33333), 30),
            complex(100, 100), 3)

    def test_impedance_to_norm(self):
        self.assertRaises(ZeroDivisionError, impedance_to_norm, 0, 0)
        self.assertEqual(impedance_to_norm(0), 0)
        self.assertEqual(impedance_to_norm(50), 1)
        self.assertEqual(impedance_to_norm(-50), -1)
        self.assertEqual(impedance_to_norm(75), 1.5)
        self.assertEqual(impedance_to_norm(75, 75), 1)
        self.assertEqual(impedance_to_norm(complex(0, 50)), complex(0, 1))
        self.assertEqual(impedance_to_norm(complex(50, 50)), complex(1, 1))
        self.assertEqual(impedance_to_norm(complex(0, -50)), complex(0, -1))

        self.assertAlmostEqual(impedance_to_norm(
            complex(100, 100), 30), (complex(3.333, 3.333)), 3)

    def test_reflection_coefficient(self):
        self.assertRaises(ZeroDivisionError, reflection_coefficient, -50)
        self.assertEqual(reflection_coefficient(50), 0)
        self.assertEqual(reflection_coefficient(75), 0.2)
        # TODO: insert more test values here

    def test_gamma_to_impedance(self):
        self.assertEqual(gamma_to_impedance(0), 50)
        self.assertAlmostEqual(gamma_to_impedance(0.2), 75)
        # TODO: insert more test values here

    def test_clamp_value(self):
        self.assertEqual(clamp_value(1, 0, 10), 1)
        self.assertEqual(clamp_value(1, 2, 10), 2)
        self.assertEqual(clamp_value(1, -10, -1), -1)

    def test_parallel_to_serial(self):
        self.assertRaises(ZeroDivisionError, parallel_to_serial, 0)
        self.assertAlmostEqual(
            parallel_to_serial(complex(52, 260)),
            complex(50, 10))

    def test_serial_to_parallel(self):
<<<<<<< HEAD
        self.assertEqual(serial_to_parallel(0),complex(math.inf, math.inf))
=======
        self.assertEqual(serial_to_parallel(0),0)
>>>>>>> b5ab9a70
        self.assertAlmostEqual(
            serial_to_parallel(complex(50, 10)),
            complex(52, 260))

    def test_impedance_to_capacity(self):
        self.assertEqual(impedance_to_capacitance(0, 0), -math.inf)
        self.assertEqual(impedance_to_capacitance(0, 10), math.inf)
        self.assertAlmostEqual(
            impedance_to_capacitance(complex(50, 159.1549), 100000),
            1e-8)

    def test_impedance_to_inductance(self):
        self.assertEqual(impedance_to_inductance(0, 0), 0)
        self.assertAlmostEqual(
            impedance_to_inductance(complex(50, 159.1549), 100000),
            2.533e-4)

    def test_groupDelay(self):
        dpoints = [
            Datapoint(100000, 0.1091, 0.3118),
            Datapoint(100001, 0.1091, 0.3124),
            Datapoint(100002, 0.1091, 0.3130),
        ]
        dpoints0 = [
            Datapoint(100000, 0.1091, 0.3118),
            Datapoint(100000, 0.1091, 0.3124),
            Datapoint(100000, 0.1091, 0.3130),
        ]
        self.assertAlmostEqual(groupDelay(dpoints, 1), -9.514e-5)
        self.assertEqual(groupDelay(dpoints0, 1), 0.0)


class TestRFToolsDatapoint(unittest.TestCase):

    def setUp(self):
        self.dp = Datapoint(100000, 0.1091, 0.3118)
        self.dp0 = Datapoint(100000, 0, 0)
        self.dp50 = Datapoint(100000, 1, 0)
        self.dp75 = Datapoint(100000, 0.2, 0)

    def test_properties(self):
        self.assertEqual(self.dp.z, complex(0.1091, 0.3118))
        self.assertAlmostEqual(self.dp.phase, 1.23420722)
        self.assertEqual(self.dp0.gain, 0.0)
        self.assertAlmostEqual(self.dp.gain, -9.6208748)
        self.assertEqual(self.dp50.vswr, 1.0)
        self.assertAlmostEqual(self.dp.vswr, 1.9865736)
        self.assertAlmostEqual(self.dp.impedance(),
                               complex(49.997525, 34.9974501))
        self.assertAlmostEqual(self.dp.impedance(75),
                               complex(74.99628755, 52.49617517))
        self.assertEqual(self.dp0.qFactor(), 0.0)
        self.assertEqual(self.dp75.qFactor(), 0.0)
        self.assertAlmostEqual(self.dp.qFactor(), 0.6999837)
        self.assertAlmostEqual(self.dp.capacitiveEquivalent(), -4.54761539e-08)
        self.assertAlmostEqual(self.dp.inductiveEquivalent(), 5.57001e-05)<|MERGE_RESOLUTION|>--- conflicted
+++ resolved
@@ -78,11 +78,7 @@
             complex(50, 10))
 
     def test_serial_to_parallel(self):
-<<<<<<< HEAD
-        self.assertEqual(serial_to_parallel(0),complex(math.inf, math.inf))
-=======
         self.assertEqual(serial_to_parallel(0),0)
->>>>>>> b5ab9a70
         self.assertAlmostEqual(
             serial_to_parallel(complex(50, 10)),
             complex(52, 260))
